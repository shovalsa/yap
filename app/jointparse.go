package app

import (
	"chukuparser/alg/perceptron"
	"chukuparser/alg/search"
	"chukuparser/alg/transition"
	transitionmodel "chukuparser/alg/transition/model"
	"chukuparser/nlp/format/conll"
	"chukuparser/nlp/format/lattice"
	"chukuparser/nlp/format/mapping"
	"chukuparser/nlp/format/segmentation"
	. "chukuparser/nlp/parser/dependency/transition"
	"chukuparser/nlp/parser/dependency/transition/morph"
	"chukuparser/nlp/parser/disambig"
	"chukuparser/nlp/parser/joint"
	nlp "chukuparser/nlp/types"
	"chukuparser/util"
	"chukuparser/util/conf"

	"fmt"
	"log"
	"os"

	"github.com/gonuts/commander"
	"github.com/gonuts/flag"
)

var (
	JointStrategy, OracleStrategy string
)

func SetupEnum(relations []string) {
	SetupRelationEnum(relations)
	SetupMorphTransEnum(relations)
	EWord, EPOS, EWPOS = util.NewEnumSet(APPROX_WORDS), util.NewEnumSet(APPROX_POS), util.NewEnumSet(APPROX_WORDS*5)
	EMHost, EMSuffix = util.NewEnumSet(APPROX_MHOSTS), util.NewEnumSet(APPROX_MSUFFIXES)
	EMorphProp = util.NewEnumSet(130) // random guess of number of possible values
	ETokens = util.NewEnumSet(10000)  // random guess of number of possible values
	// adding empty string as an element in the morph enum sets so that '0' default values
	// map to empty morphs
	EMHost.Add("")
	EMSuffix.Add("")
}

func CombineJointCorpus(graphs, goldLats, ambLats []interface{}) ([]interface{}, int) {
	if len(graphs) != len(goldLats) || len(graphs) != len(ambLats) {
		panic(fmt.Sprintf("Got mismatched training slice inputs (graphs, gold lattices, ambiguous lattices):", len(graphs), len(goldLats), len(ambLats)))
	}
	morphGraphs := make([]interface{}, len(graphs))
	var (
		numLatticeNoGold int
		noGold           bool
	)
	prefix := log.Prefix()
	for i, goldGraph := range graphs {
		goldLat := goldLats[i].(nlp.LatticeSentence)
		ambLat := ambLats[i].(nlp.LatticeSentence)
		log.SetPrefix(fmt.Sprintf("%v graph# %v ", prefix, i))
		morphGraphs[i], noGold = morph.CombineToGoldMorph(goldGraph.(nlp.LabeledDependencyGraph), goldLat, ambLat)
		if noGold {
			numLatticeNoGold++
		}
	}
	log.SetPrefix(prefix)
	return morphGraphs, numLatticeNoGold
}

func CombineToGoldMorphs(goldLats, ambLats []interface{}) ([]interface{}, int) {
	if len(goldLats) != len(ambLats) {
		panic(fmt.Sprintf("Got mismatched training slice inputs (gold lattices, ambiguous lattices):", len(goldLats), len(ambLats)))
	}
	morphGraphs := make([]interface{}, len(goldLats))
	var (
		numLatticeNoGold int
		noGold           bool
	)
	prefix := log.Prefix()
	for i, goldLat := range goldLats {
		ambLat := ambLats[i].(nlp.LatticeSentence)
		log.SetPrefix(fmt.Sprintf("%v lattice# %v ", prefix, i))
		morphGraphs[i], noGold = CombineToGoldMorph(goldLat.(nlp.LatticeSentence), ambLat)
		if noGold {
			numLatticeNoGold++
		}
	}
	log.SetPrefix(prefix)
	return morphGraphs, numLatticeNoGold
}

func JointConfigOut(outModelFile string, b search.Interface, t transition.TransitionSystem) {
	log.Println("*** CONFIGURATION ***")
	log.Printf("Beam:             \t%s", b.Name())
	log.Printf("Transition System:\t%s", t.Name())
	log.Printf("Transition Oracle:\t%s", t.Oracle().Name())
	log.Printf("Iterations:\t\t%d", Iterations)
	log.Printf("Beam Size:\t\t%d", BeamSize)
	log.Printf("Beam Concurrent:\t%v", ConcurrentBeam)
	log.Printf("Parameter Func:\t%v", paramFuncName)
	// log.Printf("Model file:\t\t%s", outModelFile)

	log.Println()
	log.Printf("Features File:\t%s", featuresFile)
	if !VerifyExists(featuresFile) {
		os.Exit(1)
	}
	log.Printf("Labels File:\t\t%s", labelsFile)
	if !VerifyExists(labelsFile) {
		os.Exit(1)
	}
	log.Println()
	log.Println("Data")
	log.Printf("Train file (conll):\t\t\t%s", tConll)
	if !VerifyExists(tConll) {
		return
	}
	log.Printf("Train file (disamb. lattice):\t%s", tLatDis)
	if !VerifyExists(tLatDis) {
		return
	}
	log.Printf("Train file (ambig.  lattice):\t%s", tLatAmb)
	if !VerifyExists(tLatAmb) {
		return
	}
	log.Printf("Test file  (ambig.  lattice):\t%s", input)
	if !VerifyExists(input) {
		return
	}
	if len(inputGold) > 0 {
		log.Printf("Test file  (disambig.  lattice):\t%s", inputGold)
		if !VerifyExists(inputGold) {
			return
		}
	}
	log.Printf("Out (disamb.) file:\t\t\t%s", outLat)
	log.Printf("Out (segmt.) file:\t\t\t%s", outSeg)
	log.Printf("Out (mapping.) file:\t\t\t%s", outMap)
	log.Printf("Out Train (segmt.) file:\t\t%s", tSeg)
}

func JointTrainAndParse(cmd *commander.Command, args []string) {
	// *** SETUP ***
	paramFunc, exists := disambig.MDParams[paramFuncName]
	if !exists {
		log.Fatalln("Param Func", paramFuncName, "does not exist")
	}

	mdTrans := &disambig.MDTrans{
		ParamFunc: paramFunc,
	}

	var (
		arcSystem transition.TransitionSystem
	)

	switch arcSystemStr {
	case "standard":
		arcSystem = &ArcStandard{
			SHIFT:       SH,
			LEFT:        LA,
			RIGHT:       RA,
			Transitions: ETrans,
			Relations:   ERel,
		}
	case "eager":
		arcSystem = &ArcEager{
			ArcStandard: ArcStandard{
				SHIFT:       SH,
				LEFT:        LA,
				RIGHT:       RA,
				Relations:   ERel,
				Transitions: ETrans,
			},
			REDUCE:  RE,
			POPROOT: PR,
		}
	default:
		panic("Unknown arc system")
	}

	arcSystem.AddDefaultOracle()

	jointTrans := &joint.JointTrans{
		MDTrans:       mdTrans,
		ArcSys:        arcSystem,
		JointStrategy: JointStrategy,
	}
	jointTrans.AddDefaultOracle()
	jointTrans.Oracle().(*joint.JointOracle).OracleStrategy = OracleStrategy
	transitionSystem := transition.TransitionSystem(jointTrans)

	REQUIRED_FLAGS := []string{"it", "tc", "td", "tl", "in", "oc", "om", "os", "ots", "f", "l", "jointstr", "oraclestr"}

	VerifyFlags(cmd, REQUIRED_FLAGS)
	// RegisterTypes()

	outModelFile := fmt.Sprintf("%s.b%d.i%d", modelFile, BeamSize, Iterations)

	JointConfigOut(outModelFile, &search.Beam{}, transitionSystem)

	relations, err := conf.ReadFile(labelsFile)
	if err != nil {
		log.Println("Failed reading dependency labels configuration file:", labelsFile)
		log.Fatalln(err)
	}
	if allOut {
		log.Println()
		// start processing - setup enumerations
		log.Println("Setup enumerations")
	}
	SetupEnum(relations.Values)

	// after calling SetupEnum, enums are instantiated and set according to the relations
	// therefore we re-instantiate the arc system with the right parameters
	// DON'T REMOVE!!
	switch arcSystemStr {
	case "standard":
		arcSystem = &ArcStandard{
			SHIFT:       SH,
			LEFT:        LA,
			RIGHT:       RA,
			Transitions: ETrans,
			Relations:   ERel,
		}
	case "eager":
		arcSystem = &ArcEager{
			ArcStandard: ArcStandard{
				SHIFT:       SH,
				LEFT:        LA,
				RIGHT:       RA,
				Relations:   ERel,
				Transitions: ETrans,
			},
			REDUCE:  RE,
			POPROOT: PR,
		}
	default:
		panic("Unknown arc system")
	}
	arcSystem.AddDefaultOracle()
	jointTrans.ArcSys = arcSystem
	jointTrans.Transitions = ETrans
	mdTrans.Transitions = ETrans
	mdTrans.AddDefaultOracle()
	jointTrans.MDTransition = MD
	jointTrans.JointStrategy = JointStrategy
	jointTrans.AddDefaultOracle()
	jointTrans.Oracle().(*joint.JointOracle).OracleStrategy = OracleStrategy

	transitionSystem = transition.TransitionSystem(jointTrans)

	if allOut {
		log.Println()
		log.Println("Loading features")
	}
	featureSetup, err := transition.LoadFeatureConfFile(featuresFile)
	if err != nil {
		log.Println("Failed reading feature configuration file:", featuresFile)
		log.Fatalln(err)
	}
	extractor := SetupExtractor(featureSetup)

	log.Println("")
	log.Println("*** TRAINING ***")
	// *** TRAINING ***

	if allOut {
		log.Println("Generating Gold Sequences For Training")
		log.Println("Conll:\tReading training conll sentences from", tConll)
	}
	s, e := conll.ReadFile(tConll)
	if e != nil {
		log.Println(e)
		return
	}
	if allOut {
		log.Println("Conll:\tRead", len(s), "sentences")
		log.Println("Conll:\tConverting from conll to internal structure")
	}
	goldConll := conll.Conll2GraphCorpus(s, EWord, EPOS, EWPOS, ERel, EMHost, EMSuffix)

	if allOut {
		log.Println("Dis. Lat.:\tReading training disambiguated lattices from", tLatDis)
	}
	lDis, lDisE := lattice.ReadFile(tLatDis)
	if lDisE != nil {
		log.Println(lDisE)
		return
	}
	if allOut {
		log.Println("Dis. Lat.:\tRead", len(lDis), "disambiguated lattices")
		log.Println("Dis. Lat.:\tConverting lattice format to internal structure")
	}
	goldDisLat := lattice.Lattice2SentenceCorpus(lDis, EWord, EPOS, EWPOS, EMorphProp, EMHost, EMSuffix)

	if allOut {
		log.Println("Amb. Lat:\tReading ambiguous lattices from", tLatAmb)
	}
	lAmb, lAmbE := lattice.ReadFile(tLatAmb)
	if lAmbE != nil {
		log.Println(lAmbE)
		return
	}
	if allOut {
		log.Println("Amb. Lat:\tRead", len(lAmb), "ambiguous lattices")
		log.Println("Amb. Lat:\tConverting lattice format to internal structure")
	}
	goldAmbLat := lattice.Lattice2SentenceCorpus(lAmb, EWord, EPOS, EWPOS, EMorphProp, EMHost, EMSuffix)
	if allOut {
		log.Println("Combining train files into gold morph graphs with original lattices")
	}
	combined, missingGold := CombineJointCorpus(goldConll, goldDisLat, goldAmbLat)

	if allOut {
		log.Println("Combined", len(combined), "graphs, with", missingGold, "missing at least one gold path in lattice")

		log.Println()

	}

	if allOut {
		log.Println()

		log.Println("Parsing with gold to get training sequences")
	}

	// const NUM_SENTS = 20
	// combined = combined[:NUM_SENTS]
	goldSequences := TrainingSequences(combined, GetMorphGraphAsLattices, GetMorphGraph)
	if allOut {
		log.Println("Generated", len(goldSequences), "training sequences")
		log.Println()
		// util.LogMemory()
		log.Println("Training", Iterations, "iteration(s)")
	}
	formatters := make([]util.Format, len(extractor.FeatureTemplates))
	for i, formatter := range extractor.FeatureTemplates {
		formatters[i] = formatter
	}
	model := transitionmodel.NewAvgMatrixSparse(NumFeatures, formatters, true)
	model.Extractor = extractor
	model.Classifier = func(t transition.Transition) string {
		if t < MD {
			return "Arc"
		} else {
			return "MD"
		}
	}

	conf := &joint.JointConfig{
		SimpleConfiguration: SimpleConfiguration{
			EWord:    EWord,
			EPOS:     EPOS,
			EWPOS:    EWPOS,
			EMHost:   EMHost,
			EMSuffix: EMSuffix,
			ERel:     ERel,
			ETrans:   ETrans,
		},
		MDConfig: disambig.MDConfig{
			ETokens: ETokens,
		},
		MDTrans: MD,
	}

	beam := &search.Beam{
		TransFunc:            transitionSystem,
		FeatExtractor:        extractor,
		Base:                 conf,
		Size:                 BeamSize,
		ConcurrentExec:       ConcurrentBeam,
		Transitions:          ETrans,
		EstimatedTransitions: 1000,
<<<<<<< HEAD
		Align:                AlignBeam,
		Averaged:             AverageScores,
=======
		// Align:                AlignBeam,
>>>>>>> 257516b9
	}

	deterministic := &search.Deterministic{
		TransFunc:          transitionSystem,
		FeatExtractor:      extractor,
		ReturnModelValue:   false,
		ReturnSequence:     true,
		ShowConsiderations: false,
		Base:               conf,
		NoRecover:          false,
	}

	_ = Train(goldSequences, Iterations, modelFile, model, perceptron.EarlyUpdateInstanceDecoder(beam), perceptron.InstanceDecoder(deterministic))
	search.AllOut = false
	if allOut {
		log.Println("Done Training")
		// util.LogMemory()
		log.Println()
		// log.Println("Writing final model to", outModelFile)
		// WriteModel(model, outModelFile)
	}

	// *** PARSING ***
	log.Println()
	log.Println("*** PARSING ***")
	log.Print("Parsing test")

	log.Println("Reading ambiguous lattices from", input)

	lAmb, lAmbE = lattice.ReadFile(input)
	if lAmbE != nil {
		log.Println(lAmbE)
		return
	}
	// lAmb = lAmb[:NUM_SENTS]
	if allOut {
		log.Println("Read", len(lAmb), "ambiguous lattices from", input)
		log.Println("Converting lattice format to internal structure")
	}
	predAmbLat := lattice.Lattice2SentenceCorpus(lAmb, EWord, EPOS, EWPOS, EMorphProp, EMHost, EMSuffix)

	if len(inputGold) > 0 {
		log.Println("Reading test disambiguated lattice (for test ambiguous infusion)")
		lDis, lDisE = lattice.ReadFile(inputGold)
		if lDisE != nil {
			log.Println(lDisE)
			return
		}
		if allOut {
			log.Println("Test Gold Dis. Lat.:\tRead", len(lDis), "disambiguated lattices")
			log.Println("Test Gold Dis. Lat.:\tConverting lattice format to internal structure")
		}

		predDisLat := lattice.Lattice2SentenceCorpus(lDis, EWord, EPOS, EWPOS, EMorphProp, EMHost, EMSuffix)

		if allOut {
			log.Println("Infusing test's gold disambiguation into ambiguous lattice")
		}

		_, missingGold = CombineToGoldMorphs(predDisLat, predAmbLat)

		if allOut {
			log.Println("Combined", len(combined), "graphs, with", missingGold, "missing at least one gold path in lattice")

			log.Println()
		}
	}
	beam.Model = model
	log.Println("Parse beam alignment:", AlignBeam)
	beam.Align = AlignBeam
	beam.ShortTempAgenda = true
	parsedGraphs := Parse(predAmbLat, beam)

	if allOut {
		log.Println("Converting", len(parsedGraphs), "to conll")
	}
	graphAsConll := conll.MorphGraph2ConllCorpus(parsedGraphs)
	if allOut {
		log.Println("Writing to output file")
	}
	conll.WriteFile(outLat, graphAsConll)
	if allOut {
		log.Println("Wrote", len(graphAsConll), "in conll format to", outLat)

		log.Println("Writing to segmentation file")
	}
	segmentation.WriteFile(outSeg, parsedGraphs)
	if allOut {
		log.Println("Wrote", len(parsedGraphs), "in segmentation format to", outSeg)

		log.Println("Writing to mapping file")
	}
	mapping.WriteFile(outMap, GetInstances(parsedGraphs, GetJointMDConfig))
	if allOut {
		log.Println("Wrote", len(parsedGraphs), "in mapping format to", outMap)

		log.Println("Writing to gold segmentation file")
	}
	segmentation.WriteFile(tSeg, combined)
	if allOut {
		log.Println("Wrote", len(combined), "in segmentation format to", tSeg)
	}
}

func JointCmd() *commander.Command {
	cmd := &commander.Command{
		Run:       JointTrainAndParse,
		UsageLine: "joint <file options> [arguments]",
		Short:     "runs joint morpho-syntactic training and parsing",
		Long: `
runs morpho-syntactic training and parsing

	$ ./chukuparser joint -tc <conll> -td <train disamb. lat> -tl <train amb. lat> -in <input lat> -oc <out lat> -om <out map> -os <out seg> -ots <out train seg> -jointstr <joint strategy> -oraclestr <oracle strategy> [options]

`,
		Flag: *flag.NewFlagSet("joint", flag.ExitOnError),
	}
	cmd.Flag.BoolVar(&ConcurrentBeam, "bconc", false, "Concurrent Beam")
	cmd.Flag.IntVar(&Iterations, "it", 1, "Number of Perceptron Iterations")
	cmd.Flag.IntVar(&BeamSize, "b", 4, "Beam Size")
	cmd.Flag.StringVar(&modelFile, "m", "model", "Prefix for model file ({m}.b{b}.i{it}.model)")
	cmd.Flag.StringVar(&arcSystemStr, "a", "standard", "Optional - Arc System [standard, eager]")

	cmd.Flag.StringVar(&tConll, "tc", "", "Training Conll File")
	cmd.Flag.StringVar(&tLatDis, "td", "", "Training Disambiguated Lattices File")
	cmd.Flag.StringVar(&tLatAmb, "tl", "", "Training Ambiguous Lattices File")
	cmd.Flag.StringVar(&input, "in", "", "Test Ambiguous Lattices File")
	cmd.Flag.StringVar(&inputGold, "ing", "", "Optional - Gold Test Lattices File (for infusion into test ambiguous)")
	cmd.Flag.StringVar(&outLat, "oc", "", "Output Conll File")
	cmd.Flag.StringVar(&outSeg, "os", "", "Output Segmentation File")
	cmd.Flag.StringVar(&outMap, "om", "", "Output Mapping File")
	cmd.Flag.StringVar(&tSeg, "ots", "", "Output Training Segmentation File")
	cmd.Flag.StringVar(&featuresFile, "f", "", "Features Configuration File")
	cmd.Flag.StringVar(&labelsFile, "l", "", "Dependency Labels Configuration File")
	cmd.Flag.StringVar(&paramFuncName, "p", "Funcs_Main_POS_Both_Prop", "Param Func types: ["+disambig.AllParamFuncNames+"]")
	cmd.Flag.StringVar(&JointStrategy, "jointstr", "MDFirst", "Joint Strategy: ["+joint.JointStrategies+"]")
	cmd.Flag.StringVar(&OracleStrategy, "oraclestr", "MDFirst", "Oracle Strategy: ["+joint.OracleStrategies+"]")
	cmd.Flag.BoolVar(&AlignBeam, "align", false, "Use Beam Alignment")
	cmd.Flag.BoolVar(&AverageScores, "average", false, "Use Average Scoring")
	return cmd
}<|MERGE_RESOLUTION|>--- conflicted
+++ resolved
@@ -370,12 +370,8 @@
 		ConcurrentExec:       ConcurrentBeam,
 		Transitions:          ETrans,
 		EstimatedTransitions: 1000,
-<<<<<<< HEAD
-		Align:                AlignBeam,
-		Averaged:             AverageScores,
-=======
 		// Align:                AlignBeam,
->>>>>>> 257516b9
+		// Averaged:             AverageScores,
 	}
 
 	deterministic := &search.Deterministic{
@@ -446,6 +442,8 @@
 	beam.Model = model
 	log.Println("Parse beam alignment:", AlignBeam)
 	beam.Align = AlignBeam
+	log.Println("Parse beam averaging:", AverageScores)
+	beam.Averaged = AverageScores
 	beam.ShortTempAgenda = true
 	parsedGraphs := Parse(predAmbLat, beam)
 
