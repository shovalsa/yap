--- conflicted
+++ resolved
@@ -621,16 +621,11 @@
 	// 	offsetSize int
 	// )
 	// offsetStr = element.Address[1:2]
-<<<<<<< HEAD
-
-	parsedOffset, err := strconv.ParseInt(string(element.Address[1]), 10, 0)
-=======
 	endOfDigits := strings.IndexFunc(string(element.Address[1:]), util.NotDigitOrNeg) + 1
 	if endOfDigits == 0 {
 		endOfDigits = len(element.Address)
 	}
 	parsedOffset, err := strconv.ParseInt(string(element.Address[1:endOfDigits]), 10, 0)
->>>>>>> cb6c51c2
 	element.Offset = int(parsedOffset)
 	if err != nil {
 		panic("Error parsing feature element " + featElementStr + " " + err.Error())
