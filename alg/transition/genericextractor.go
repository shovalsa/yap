package transition

import (
	"bufio"
	. "chukuparser/alg/featurevector"
	. "chukuparser/alg/perceptron"
	"chukuparser/util"
	"errors"
	"fmt"
	"io"
	"log"
	"strconv"
	"strings"
	// "sync"
)

const (
	FEATURE_SEPARATOR              = "+" // separates multiple attribute sources
	ATTRIBUTE_SEPARATOR            = "|" // separates attributes in a source
	TEMPLATE_PREFIX                = ":" // output separator
	GENERIC_SEPARATOR              = "|" // output separator
	FEATURE_REQUIREMENTS_SEPARATOR = "," // separates template from requirements
	REQUIREMENTS_SEPARATOR         = ";" // separates multiple requirements
	APPROX_ELEMENTS                = 20
	ALLOW_IDLE                     = true
)

var (
	S0R2l, S0Rl       int  = -1, -1
	_Extractor_AllOut bool = true
	_Zpar_Bug_S0R2L   bool = false
)

type FeatureTemplateElement struct {
	Address    []byte
	Offset     int
	Attributes [][]byte

	ConfStr     string
	IsGenerator bool
}

type FeatureTemplate struct {
	Elements                                   []FeatureTemplateElement
	Requirements                               []string
	ID                                         int
	CachedElementIDs                           []int // where to find the feature elements of the template in the cache
	CachedReqIDs                               []int // cached address required to exist for element
	EWord, EPOS, EWPOS, ERel, EMHost, EMSuffix *util.EnumSet
	TransitionType                             string
}

type MorphElement struct {
	MorphType      string
	ElementAddress int
}

func (f FeatureTemplate) String() string {
	if _Extractor_AllOut {
		strs := make([]string, len(f.Elements))
		for i, featureElement := range f.Elements {
			strs[i] = featureElement.ConfStr
			// strs[i] = fmt.Sprintf("%v: %v @ %v :: %v", featureElement.ConfStr, featureElement.Address, featureElement.Offset, featureElement.Attributes)
		}
		return strings.Join(strs, FEATURE_SEPARATOR)
	} else {
		strs := make([]string, len(f.Elements))
		for i, featureElement := range f.Elements {
			strs[i] = featureElement.ConfStr
		}
		retval := make([]string, len(f.Requirements)+1)
		retval[0] = strings.Join(strs, FEATURE_SEPARATOR)
		for j, req := range f.Requirements {
			retval[j+1] = req
		}
		return strings.Join(retval, REQUIREMENTS_SEPARATOR)

	}
}

func (f FeatureTemplate) Format(val interface{}) string {
	return f.FormatWithGenerator(val, f.Elements[0].IsGenerator)
}

func (f FeatureTemplate) FormatWithGenerator(val interface{}, isGenerator bool) string {
	var (
		valueSlice    []interface{}
		valueOneSlice [1]interface{}
		returnSlice   []string
		returnOne     [1]string
	)
	if isGenerator {
		valueSlice = val.([]interface{})
		returnSlice = make([]string, 0, len(valueSlice))
	} else {
		valueOneSlice[0] = val
		valueSlice = valueOneSlice[0:1]
		returnSlice = returnOne[0:0]
	}
	for _, value := range valueSlice {
		if len(f.CachedElementIDs) == 1 {
			switch string(f.Elements[0].Attributes[0]) {
			case "w":
				returnSlice = append(returnSlice, fmt.Sprintf("%v", f.EWord.ValueOf(value.(int))))
			case "p":
				returnSlice = append(returnSlice, fmt.Sprintf("%v", f.EPOS.ValueOf(value.(int))))
			case "h":
				returnSlice = append(returnSlice, fmt.Sprintf("%v", f.EMHost.ValueOf(value.(int))))
			case "s":
				returnSlice = append(returnSlice, fmt.Sprintf("%v", f.EMSuffix.ValueOf(value.(int))))
			case "wp":
				returnSlice = append(returnSlice, fmt.Sprintf("%v", f.EWPOS.ValueOf(value.(int))))
			case "l":
				returnSlice = append(returnSlice, fmt.Sprintf("%d", value.(int)+1))
			default:
				returnSlice = append(returnSlice, fmt.Sprint("%v", value))
			}
		} else {
			retval := make([]string, len(f.CachedElementIDs))
			var sliceVal []interface{}
			switch valueType := value.(type) {
			case [2]interface{}:
				sliceVal = valueType[0:len(valueType)]
			case [3]interface{}:
				sliceVal = valueType[0:len(valueType)]
			case [4]interface{}:
				sliceVal = valueType[0:len(valueType)]
			case [5]interface{}:
				sliceVal = valueType[0:len(valueType)]
			case []interface{}:
				sliceVal = valueType[0:len(valueType)]
			default:
				panic(fmt.Sprintf("Don't know what to do with %v", value))
			}
			var attribNum int
			for _, element := range f.Elements {
				for _, attrib := range element.Attributes {
					curValue := sliceVal[attribNum]
					var (
						resultArray    []string
						resultOneArray [1]string
						valueArray     []interface{}
						valueOneArray  [1]interface{}
					)

					asArray, isArray := curValue.([]interface{})
					if isArray {
						valueArray = asArray
						resultArray = make([]string, 0, len(asArray))
					} else {
						valueOneArray[0] = curValue
						valueArray = valueOneArray[0:1]
						resultArray = resultOneArray[0:0]
					}
					for _, value := range valueArray {
						switch string(attrib) {
						case "w":
							if value == nil {
								resultArray = append(resultArray, "")
							} else {
								resultArray = append(resultArray, fmt.Sprintf("%v", f.EWord.ValueOf(value.(int))))
							}
						case "h":
							if value == nil {
								resultArray = append(resultArray, "")
							} else {
								resultArray = append(resultArray, fmt.Sprintf("%v", f.EMHost.ValueOf(value.(int))))
							}
						case "s":
							if value == nil {
								resultArray = append(resultArray, "")
							} else {
								resultArray = append(resultArray, fmt.Sprintf("%v", f.EMSuffix.ValueOf(value.(int))))
							}
						case "p":
							if value == nil {
								resultArray = append(resultArray, "-NONE-")
							} else {
								resultArray = append(resultArray, fmt.Sprintf("%v", f.EPOS.ValueOf(value.(int))))
							}
						case "wp":
							if value == nil {
								resultArray = append(resultArray, "/-NONE-")
							} else {
								ew := f.EWPOS.ValueOf(value.(int)).([2]string)
								resultArray = append(resultArray, fmt.Sprintf("%s/%s", ew[0], ew[1]))
							}
						case "l":
							log.Println("Printing label")
							log.Println(value)
							if value == nil {
								resultArray = append(resultArray, "-NONE-")
							} else {
								resultArray = append(resultArray, fmt.Sprintf("%d", value.(int)+1))
							}
						case "d":
							if value != nil {
								resultArray = append(resultArray, fmt.Sprintf("%d", value.(int)))
							} else {
								resultArray = append(resultArray, "")
							}
						case "vl", "vr", "vf", "o":
							resultArray = append(resultArray, fmt.Sprintf("%d", value.(int)))
						case "sl", "sr", "sf":
							if value == nil {
								resultArray = append(resultArray, "[ ]")
							}
							if value != nil {
								switch valType := value.(type) {
								case int:
									resultArray = append(resultArray, fmt.Sprintf("[ %v ]", f.ERel.ValueOf(valType)))
								case []int:
									set := valType
									tags := make([]string, len(set))
									for i, tag := range set {
										tags[i] = fmt.Sprintf("%v", f.ERel.ValueOf(tag))
									}
									resultArray = append(resultArray, fmt.Sprintf("[ %s ]", strings.Join(tags, " ")))
								case [2]int:
									set := valType[:]
									tags := make([]string, len(set))
									for i, tag := range set {
										tags[i] = fmt.Sprintf("%v", f.ERel.ValueOf(tag))
									}
									resultArray = append(resultArray, fmt.Sprintf("[ %s ]", strings.Join(tags, " ")))
								case [3]int:
									set := valType[:]
									tags := make([]string, len(set))
									for i, tag := range set {
										tags[i] = fmt.Sprintf("%v", f.ERel.ValueOf(tag))
									}
									resultArray = append(resultArray, fmt.Sprintf("[ %s ]", strings.Join(tags, " ")))
								case [4]int:
									set := valType[:]
									tags := make([]string, len(set))
									for i, tag := range set {
										tags[i] = fmt.Sprintf("%v", f.ERel.ValueOf(tag))
									}
									resultArray = append(resultArray, fmt.Sprintf("[ %s ]", strings.Join(tags, " ")))
								case [5]int:
									set := valType[:]
									tags := make([]string, len(set))
									for i, tag := range set {
										tags[i] = fmt.Sprintf("%v", f.ERel.ValueOf(tag))
									}
									resultArray = append(resultArray, fmt.Sprintf("[ %s ]", strings.Join(tags, " ")))
								case [6]int:
									set := valType[:]
									tags := make([]string, len(set))
									for i, tag := range set {
										tags[i] = fmt.Sprintf("%v", f.ERel.ValueOf(tag))
									}
									resultArray = append(resultArray, fmt.Sprintf("[ %s ]", strings.Join(tags, " ")))
								case [7]int:
									set := valType[:]
									tags := make([]string, len(set))
									for i, tag := range set {
										tags[i] = fmt.Sprintf("%v", f.ERel.ValueOf(tag))
									}
									resultArray = append(resultArray, fmt.Sprintf("[ %s ]", strings.Join(tags, " ")))
								default:
									resultArray = append(resultArray, fmt.Sprintf("%v", valType))
								}
							}
						case "fp":
							if value == nil {
								resultArray = append(resultArray, "[ ]")
							}
							if value != nil {
								switch valType := value.(type) {
								case int:
									resultArray = append(resultArray, fmt.Sprintf("[ %v ]", f.EPOS.ValueOf(valType)))
								case []int:
									set := valType
									tags := make([]string, len(set))
									for i, tag := range set {
										tags[i] = fmt.Sprintf("%v", f.EPOS.ValueOf(tag))
									}
									resultArray = append(resultArray, fmt.Sprintf("[ %s ]", strings.Join(tags, " ")))
								case [2]int:
									set := valType[:]
									tags := make([]string, len(set))
									for i, tag := range set {
										tags[i] = fmt.Sprintf("%v", f.EPOS.ValueOf(tag))
									}
									resultArray = append(resultArray, fmt.Sprintf("[ %s ]", strings.Join(tags, " ")))
								case [3]int:
									set := valType[:]
									tags := make([]string, len(set))
									for i, tag := range set {
										tags[i] = fmt.Sprintf("%v", f.EPOS.ValueOf(tag))
									}
									resultArray = append(resultArray, fmt.Sprintf("[ %s ]", strings.Join(tags, " ")))
								case [4]int:
									set := valType[:]
									tags := make([]string, len(set))
									for i, tag := range set {
										tags[i] = fmt.Sprintf("%v", f.EPOS.ValueOf(tag))
									}
									resultArray = append(resultArray, fmt.Sprintf("[ %s ]", strings.Join(tags, " ")))
								case [5]int:
									set := valType[:]
									tags := make([]string, len(set))
									for i, tag := range set {
										tags[i] = fmt.Sprintf("%v", f.EPOS.ValueOf(tag))
									}
									resultArray = append(resultArray, fmt.Sprintf("[ %s ]", strings.Join(tags, " ")))
								case [6]int:
									set := valType[:]
									tags := make([]string, len(set))
									for i, tag := range set {
										tags[i] = fmt.Sprintf("%v", f.EPOS.ValueOf(tag))
									}
									resultArray = append(resultArray, fmt.Sprintf("[ %s ]", strings.Join(tags, " ")))
								case [7]int:
									set := valType[:]
									tags := make([]string, len(set))
									for i, tag := range set {
										tags[i] = fmt.Sprintf("%v", f.EPOS.ValueOf(tag))
									}
									resultArray = append(resultArray, fmt.Sprintf("[ %s ]", strings.Join(tags, " ")))
								default:
									resultArray = append(resultArray, fmt.Sprintf("%v", valType))
								}
							}
						default:
							panic("Don't know what to do with attribute")
							resultArray = append(resultArray, fmt.Sprint("%v", value))
						}
					}
					retval[attribNum] = fmt.Sprintf("%v", resultArray)
					attribNum++
				}
			}
			returnSlice = append(returnSlice, strings.Join(retval, " "))
		}
	}
	return strings.Join(returnSlice, ",")
}

type GenericExtractor struct {
	FeatureTemplates     []FeatureTemplate
	IdleFeatureTemplates []FeatureTemplate
	EFeatures            *util.EnumSet

	ElementEnum     *util.EnumSet
	IdleElementEnum *util.EnumSet
	Elements        []FeatureTemplateElement
	IdleElements    []FeatureTemplateElement

	Concurrent bool

	Log                                        bool
	EWord, EPOS, EWPOS, ERel, EMHost, EMSuffix *util.EnumSet
	POPTrans                                   Transition
}

// Verify GenericExtractor is a FeatureExtractor
var _ FeatureExtractor = &GenericExtractor{}

func (x *GenericExtractor) Init() {
	x.ElementEnum = util.NewEnumSet(APPROX_ELEMENTS)
	x.IdleElementEnum = util.NewEnumSet(APPROX_ELEMENTS)
	x.Elements = make([]FeatureTemplateElement, 0, APPROX_ELEMENTS)
}

func (x *GenericExtractor) Features(instance Instance, idle bool, transitions []int) []Feature {
	conf, ok := instance.(Configuration)
<<<<<<< HEAD
	// log.Println("Idle as param", idle)
	if transitions != nil && len(transitions) == 1 {
		transition := transitions[0]
		// log.Println("Idle as computed", transition == int(x.POPTrans), transition, x.POPTrans)
		idle = conf.Previous() != nil && (transition == int(x.POPTrans) || idle)
	}
	// log.Println("Idle as computed", idle)
=======
	if ALLOW_IDLE {
		// log.Println("Idle as param", idle)
		if transitions != nil && len(transitions) == 1 {
			transition := transitions[0]
			idle = conf.Previous() != nil && (transition == int(IDLE) || transition == int(x.POPTrans) || idle)
		}
		// log.Println("Idle as computed", idle)
	} else {
		idle = false
	}
>>>>>>> bb9927c8
	if !ok {
		panic("Type assertion that instance is a Configuration failed")
	}
	var (
		featureTemplates []FeatureTemplate
		elements         []FeatureTemplateElement
	)
	if idle {
		featureTemplates = x.IdleFeatureTemplates
		elements = x.IdleElements
	} else {
		featureTemplates = x.FeatureTemplates
		elements = x.Elements
	}

	features := make([]Feature, len(featureTemplates))
	{
		// if x.Concurrent {
		// 	featureChan := make(chan interface{})
		// 	wg := new(sync.WaitGroup)
		// 	for i, _ := range x.FeatureTemplates {
		// 		wg.Add(1)
		// 		go func(j int) {
		// 			defer wg.Done()
		// 			valuesArray := make([]interface{}, 0, 5)
		// 			attrArray := make([]interface{}, 0, 5)
		// 			featTemplate := x.FeatureTemplates[j]
		// 			feature, exists := x.GetFeature(conf, featTemplate, valuesArray, attrArray)
		// 			if exists {
		// 				featureChan <- feature
		// 			}
		// 		}(i)
		// 	}
		// 	go func() {
		// 		wg.Wait()
		// 		close(featureChan)
		// 	}()
		// 	for feature := range featureChan {
		// 		features = append(features, Feature(feature))
		// 	}
		// } else {
	}
	if x.Log {
		// log.Println("Generating elements:")
	}
	elementCache := make([]interface{}, len(elements))
	attrArray := make([]interface{}, 0, 5)
	if _Zpar_Bug_S0R2L && (S0R2l < 0 || S0Rl < 0) {
		panic(fmt.Sprintf("Did not set hard coded S0R2l or S0Rl %v", _Zpar_Bug_S0R2L))
	}
	// build element cache
	for i, _ := range elements {
		// log.Println("At template", i, elementTemplate.ConfStr)
		element, exists := x.GetFeatureElement(conf, &elements[i], attrArray[0:0])
		if exists {
			// if x.Log {
			// 	log.Printf("%d %s: %v , isGen = %v\n", i, elementTemplate.ConfStr, element, elementTemplate.IsGenerator)
			// }
			// zpar bug parity
			if _Zpar_Bug_S0R2L && i == S0R2l { // un-documented code in zpar uses S0rl instead of S0r2l (wtf?!)
				// log.Println("Zpar parity")
				elementCache[i] = elementCache[S0Rl]
			} else {
				elementCache[i] = element
			}
			// end zpar bug parity
		} else {
			// if x.Log {
			// 	log.Printf("%d %s: nil\n", i, elementTemplate.ConfStr)
			// }
			elementCache[i] = nil
		}
	}
	// if x.Log {
	// 	log.Println("Second template loop:")
	// }

	// for _, elementTemplate := range x.Elements {
	// 	if x.Log {
	// 		log.Println("Template", elementTemplate.ConfStr, "isGen", elementTemplate.IsGenerator)
	// 	}
	// }
	if x.Log {
		// log.Println("Generating features:")
	}
	// generate features
	valuesArray := make([]interface{}, 0, 5)
	var (
		valuesSlice       []interface{}
		hasNilRequirement bool
	)
	for i, template := range featureTemplates {
		valuesSlice = valuesArray[0:0]
		hasNilRequirement = false
		if x.Log {
			log.Printf("\tTemplate %s; Requirements %v\n", template, template.Requirements)
		}
		for _, reqid := range template.CachedReqIDs {
			if elementCache[reqid] == nil {
				hasNilRequirement = true
				break
			}
		}
		if hasNilRequirement {
			features[i] = nil
		} else {
			(&featureTemplates[i]).Elements[0].IsGenerator = elements[template.CachedElementIDs[0]].IsGenerator
			if elements[template.CachedElementIDs[0]].IsGenerator {
				if x.Log {
					log.Printf("\t\tIsGenerator")
				}
				generatedElements := elementCache[template.CachedElementIDs[0]].([]interface{})
				fullFeature := make([]interface{}, len(generatedElements))
				// log.Println("\t\tGenerated elements:", generatedElements)
				// log.Println("\t\tCached Elements IDs (0 is generator):", template.CachedElementIDs)
				for j, generatedElement := range generatedElements {
					valuesSlice = valuesSlice[0:0]
					valuesSlice = append(valuesSlice, generatedElement)
					// log.Println("\t\tValues Slice", valuesSlice)
					for _, offset := range template.CachedElementIDs[1:] {
						// valuesSlice = valuesSlice[1:]
						if x.Log {
							log.Printf("\t\t\t(%d,%s): %v", offset, elements[offset].ConfStr, elementCache[offset])
						}
						valuesSlice = append(valuesSlice, elementCache[offset])
					}
					// log.Println("\t\tValues Slice", valuesSlice)
					fullFeature[j] = GetArray(valuesSlice)
				}
				features[i] = fullFeature
				// log.Println("\t\tGenerated", fullFeature)
			} else {
				if x.Log {
					// log.Printf("\t\tIsGenerator false")
				}
				for _, offset := range template.CachedElementIDs {
					if x.Log {
						log.Printf("\t\t(%d,%s): %v", offset, elements[offset].ConfStr, elementCache[offset])
					}
					valuesSlice = append(valuesSlice, elementCache[offset])
				}
				features[i] = GetArray(valuesSlice)
			}
			if x.Log {
				log.Printf("\t\t%s", template.FormatWithGenerator(features[i], elements[template.CachedElementIDs[0]].IsGenerator))
			}
		}
	}
	// valuesArray := make([]interface{}, 0, 5)
	// attrArray := make([]interface{}, 0, 5)
	// for _, tmpl := range x.FeatureTemplates {
	// 	feature, exists := x.GetFeature(conf, tmpl, valuesArray[0:0], attrArray[0:0])
	// 	if exists {
	// 		features = append(features, feature)
	// 	}
	// }
	// }
	return features
}

func (x *GenericExtractor) EstimatedNumberOfFeatures() int {
	return len(x.FeatureTemplates)
}

func (x *GenericExtractor) GetFeature(conf Configuration, template FeatureTemplate, featureValues, attrValues []interface{}) (interface{}, bool) {
	// featureValues := make([]interface{}, 0, len(template.Elements))
	for i, templateElement := range template.Elements {
		featureValues = append(featureValues, nil)
		// check if feature element was already computed
		// cachedValue, cacheExists := x.FeatureResultCache[templateElement.ConfStr]
		cacheExists := false
		if cacheExists {
			// featureValues = append(featureValues, cachedValue)
		} else {
			attrValues = attrValues[0:0]
			elementValue, exists := x.GetFeatureElement(conf, &templateElement, attrValues[0:0])
			if !exists {
				return nil, false
			}
			// x.FeatureResultCache[templateElement.ConfStr] = elementValue
			featureValues[i] = elementValue
		}
	}
	if !x.Concurrent {
		return [3]interface{}{conf.GetLastTransition(), template.ID, GetArray(featureValues)}, true
	} else {
		return GetArray(featureValues), true
	}
}

func (x *GenericExtractor) GetFeatureElement(conf Configuration, templateElement *FeatureTemplateElement, attrValues []interface{}) (interface{}, bool) {
	if x.Log {
		// log.Println(templateElement.ConfStr)
		// log.Println("\tAddress", templateElement.Offset)
	}
	var (
		addresses     []int
		singleAddress [1]int
		resultArray   []interface{}
		singleResult  [1]interface{}
	)
	address, exists, isGenerator := conf.Address([]byte(templateElement.Address), templateElement.Offset)
	if !exists {
		// if x.Log {
		// log.Println("\tAddress", templateElement.Offset, "doesnt exist")
		// }
		return nil, false
	}
	if x.Log {
		// log.Println("\tAddress", templateElement.Offset, "exists; isGenerator = ", isGenerator)
	}
	// attrValues := make([]interface{}, len(templateElement.Attributes))

	if isGenerator {
		addresses = conf.GenerateAddresses(address, []byte(templateElement.Address))
		resultArray = make([]interface{}, len(addresses))
		templateElement.IsGenerator = true
	} else {
		singleAddress[0] = address
		addresses = singleAddress[0:1]
		resultArray = singleResult[0:1]
	}
	for addressID, generatedAddress := range addresses {
		attrValues = attrValues[0:0]
		for i, attribute := range templateElement.Attributes {
			// if x.Log {
			// 	log.Printf("\t\tAttribute %s\n", attribute)
			// }

			attrValues = append(attrValues, nil)
			attrValue, exists := conf.Attribute(byte(templateElement.Address[0]), generatedAddress, []byte(attribute))
			if !exists {
				// if x.Log {
				// 	log.Printf("\t\tAttribute %s doesnt exist\n", attribute)
				// }
				return nil, false
			}
			// if x.Log {
			// 	log.Printf("\t\tAttribute %s value %v\n", attribute, attrValue)
			// }
			attrValues[i] = attrValue
		}
		resultArray[addressID] = GetArray(attrValues)
	}
	if isGenerator {
		return resultArray, true
	} else {
		return resultArray[0], true
	}
}

func (x *GenericExtractor) ParseFeatureElement(featElementStr string) (*FeatureTemplateElement, error) {
	featElementStrPatchedWP := strings.Replace(featElementStr, "w|p", "wp", -1)
	elementParts := strings.Split(featElementStrPatchedWP, ATTRIBUTE_SEPARATOR)

	if len(elementParts) < 2 {
		return nil, errors.New("Not enough parts for element " + featElementStr)
	}

	// TODO: add validation to element parts
	element := new(FeatureTemplateElement)

	element.ConfStr = featElementStrPatchedWP
	element.Address = []byte(elementParts[0])
	// TODO fix to get more than one digit of offset

	// var (
	// 	offsetStr  string
	// 	offsetSize int
	// )
	// offsetStr = element.Address[1:2]
	endOfDigits := strings.IndexFunc(string(element.Address[1:]), util.NotDigitOrNeg) + 1
	if endOfDigits == 0 {
		endOfDigits = len(element.Address)
	}
	parsedOffset, err := strconv.ParseInt(string(element.Address[1:endOfDigits]), 10, 0)
	element.Offset = int(parsedOffset)
	if err != nil {
		panic("Error parsing feature element " + featElementStr + " " + err.Error())
	}
	element.Attributes = make([][]byte, len(elementParts)-1)

	for i, elementStr := range elementParts[1:] {
		element.Attributes[i] = []byte(elementStr)
	}
	return element, nil
}

func (x *GenericExtractor) ParseMorphConfiguration(morphTemplateStr string) *MorphElement {
	parts := strings.Split(morphTemplateStr, ATTRIBUTE_SEPARATOR)
	tmpl := new(MorphElement)
	tmpl.MorphType = parts[0][1:] // remove 'P' from morphological feature
	if len(parts) > 1 {
		parsedOffset, err := strconv.ParseInt(parts[1], 10, 0)
		if err != nil {
			panic("Error parsing morph feature element " + morphTemplateStr + " " + err.Error())
		}
		tmpl.ElementAddress = int(parsedOffset) - 1
	} else {
		tmpl.ElementAddress = 0
	}
	return tmpl
}

func (x *GenericExtractor) ParseFeatureTemplate(featTemplateStr string, requirements string) (*FeatureTemplate, error) {
	// remove any spaces
	featTemplateStr = strings.Replace(featTemplateStr, " ", "", -1)
	features := strings.Split(featTemplateStr, FEATURE_SEPARATOR)
	featureTemplate := make([]FeatureTemplateElement, len(features))

	for i, featElementStr := range features {
		// TODO: morph template is a hack, should be more generic
		if featElementStr[0] == 'P' { // element is a morphological properties template
			morphElement := x.ParseMorphConfiguration(featElementStr)
			newMorphElement := new(FeatureTemplateElement)
			refElement := featureTemplate[morphElement.ElementAddress]
			newMorphElement.Address = refElement.Address
			newMorphElement.ConfStr = featElementStr
			newMorphElement.IsGenerator = false
			newMorphElement.Attributes = make([][]byte, 1)
			newMorphElement.Attributes[0] = []byte(morphElement.MorphType)
		} else {
			parsedElement, err := x.ParseFeatureElement(featElementStr)
			if err != nil {
				return nil, err
			}
			featureTemplate[i] = *parsedElement
		}
	}
	reqArr := []string{}
	if requirements != "n/a" {
		reqArr = strings.Split(requirements, REQUIREMENTS_SEPARATOR)
	}
	return &FeatureTemplate{Elements: featureTemplate, Requirements: reqArr,
		EWord: x.EWord, EPOS: x.EPOS, EWPOS: x.EWPOS, ERel: x.ERel, EMHost: x.EMHost, EMSuffix: x.EMSuffix}, nil
}

func (x *GenericExtractor) UpdateFeatureElementCache(feat *FeatureTemplate, idle bool) {
	// log.Println("Update cache for", feat)
	feat.CachedElementIDs = make([]int, 0, len(feat.Elements))
	var (
		elementId int
		isNew     bool
	)
	for _, element := range feat.Elements {
		// log.Println("\tElement", element.ConfStr)
		for _, attr := range element.Attributes {
			fullConfStr := new(string)
			*fullConfStr = string(element.Address) + "|" + string(attr)
			// log.Println("\t\tAttribute", *fullConfStr)
			if idle {
				elementId, isNew = x.IdleElementEnum.Add(*fullConfStr)
			} else {
				elementId, isNew = x.ElementEnum.Add(*fullConfStr)
			}
			if isNew {
				// zpar parity
				if *fullConfStr == "S0r2|l" {
					S0R2l = elementId
				}
				if *fullConfStr == "S0r|l" {
					S0Rl = elementId
				}
				// end zpar parity
				fullElement := new(FeatureTemplateElement)
				fullElement.Address = element.Address
				fullElement.Offset = element.Offset
				fullElement.Attributes = make([][]byte, 1)
				fullElement.Attributes[0] = attr
				fullElement.ConfStr = *fullConfStr
				if idle {
					x.IdleElements = append(x.IdleElements, *fullElement)
				} else {
					x.Elements = append(x.Elements, *fullElement)
				}
				// log.Println("\t\tGenerated", fullElement.ConfStr)
			}
			// log.Println("\t\tID:", elementId)
			feat.CachedElementIDs = append(feat.CachedElementIDs, elementId)
		}
	}
	feat.CachedReqIDs = make([]int, len(feat.Requirements))
	var (
		reqid  int
		exists bool
	)
	for i, req := range feat.Requirements {
		if idle {
			reqid, exists = x.IdleElementEnum.IndexOf(req)
		} else {
			reqid, exists = x.ElementEnum.IndexOf(req)
		}
		if !exists {
			panic(fmt.Sprintf("Can't find requirement element %s for features %s", req, feat))
		}
		feat.CachedReqIDs[i] = reqid
	}
}

func (x *GenericExtractor) LoadFeature(featTemplateStr string, requirements string, transitionType string, idle bool) error {
	template, err := x.ParseFeatureTemplate(featTemplateStr, requirements)
	if err != nil {
		return err
	}
	x.UpdateFeatureElementCache(template, idle)
	template.TransitionType = transitionType
	template.ID, _ = x.EFeatures.Add(featTemplateStr)
	if idle {
		x.IdleFeatureTemplates = append(x.IdleFeatureTemplates, *template)
	} else {
		x.FeatureTemplates = append(x.FeatureTemplates, *template)
	}
	// if x.Log {
	// log.Println("\t\tTemplate data", template)
	// }
	return nil
}

func (x *GenericExtractor) LoadFeatures(reader io.Reader) error {
	scanner := bufio.NewScanner(reader)
	// scan lines, lines beginning with # are ommitted
	for scanner.Scan() {
		line := scanner.Text()
		// skip blank and comment lines
		if len(line) == 0 || line[0] == '#' {
			continue
		}
		// parse feature
		if err := x.LoadFeature(line, "", "", false); err != nil {
			return err
		}
	}
	return scanner.Err()
}

func (x *GenericExtractor) LoadFeatureSetup(setup *FeatureSetup) {
	// load morphological templates for feature group combinations
	morphGroups := make(map[string]int)
	for i, morphGroup := range setup.MorphTemplates {
		morphGroups[morphGroup.Group] = i
	}

	// load feature groups
	var (
		featurePair       []string
		morphCombinations []string
		morphId           int
		exists            bool
		morphAddedFeature string
	)
	for _, group := range setup.FeatureGroups {
		if group.Transition != "" {
			log.Println("Loading", group.Transition, "transition dependent feature group", group.Group)
		} else {
			if group.Idle {
				log.Println("Loading feature group (idle)", group.Group)
			} else {
				log.Println("Loading feature group", group.Group)
			}
		}
		morphId, exists = morphGroups[group.Group]
		if exists {
			morphCombinations = setup.MorphTemplates[morphId].Combinations
			log.Println(" with morph combinations ", fmt.Sprintf("%v", morphCombinations))
		} else {
			morphCombinations = nil
		}
		for _, featureConfig := range group.Features {
			// a feature pair is a feature with it's requirement:
			// e.g. S0p,S0w: feature is S0p, requires S0w
			featurePair = strings.Split(featureConfig, FEATURE_REQUIREMENTS_SEPARATOR)
			// log.Println("\tLoading feature", featurePair[0])
			if err := x.LoadFeature(featurePair[0], featurePair[1], group.Transition, group.Idle); err != nil {
				log.Fatalln("Failed to load feature", err.Error())
			}
			if morphCombinations != nil {
				for _, morphTmpl := range morphCombinations {
					morphAddedFeature = fmt.Sprintf("%s%s%s", featurePair[0], FEATURE_SEPARATOR, morphTmpl)
					// log.Println("\t generating with morph ", morphAddedFeature)
					if err := x.LoadFeature(morphAddedFeature, featurePair[1], group.Transition, group.Idle); err != nil {
						log.Fatalln("Failed to load morph feature", err.Error())
					}
				}
			}
		}
	}
}

func GetArray(input []interface{}) interface{} {
	switch len(input) {
	case 0:
		return nil
	case 1:
		return input[0]
	case 2:
		return [2]interface{}{input[0], input[1]}
	case 3:
		return [3]interface{}{input[0], input[1], input[2]}
	case 4:
		return [4]interface{}{input[0], input[1], input[2], input[3]}
	case 5:
		return [5]interface{}{input[0], input[1], input[2], input[3], input[4]}
	case 6:
		return [6]interface{}{input[0], input[1], input[2], input[3], input[4], input[5]}
	default:
		result := make([]string, len(input))
		for i, val := range input {
			result[i] = fmt.Sprintf("%v", val)
		}
		return strings.Join(result, GENERIC_SEPARATOR)
	}
}

func GetArrayInt(input []int) interface{} {
	switch len(input) {
	case 0:
		return nil
	case 1:
		return input[0]
	case 2:
		return [2]int{input[0], input[1]}
	case 3:
		return [3]int{input[0], input[1], input[2]}
	case 4:
		return [4]int{input[0], input[1], input[2], input[3]}
	case 5:
		return [5]int{input[0], input[1], input[2], input[3], input[4]}
	case 6:
		return [6]int{input[0], input[1], input[2], input[3], input[4], input[5]}
	default:
		result := make([]string, len(input))
		for i, val := range input {
			result[i] = fmt.Sprintf("%v", val)
		}
		return strings.Join(result, GENERIC_SEPARATOR)
	}
}<|MERGE_RESOLUTION|>--- conflicted
+++ resolved
@@ -366,15 +366,6 @@
 
 func (x *GenericExtractor) Features(instance Instance, idle bool, transitions []int) []Feature {
 	conf, ok := instance.(Configuration)
-<<<<<<< HEAD
-	// log.Println("Idle as param", idle)
-	if transitions != nil && len(transitions) == 1 {
-		transition := transitions[0]
-		// log.Println("Idle as computed", transition == int(x.POPTrans), transition, x.POPTrans)
-		idle = conf.Previous() != nil && (transition == int(x.POPTrans) || idle)
-	}
-	// log.Println("Idle as computed", idle)
-=======
 	if ALLOW_IDLE {
 		// log.Println("Idle as param", idle)
 		if transitions != nil && len(transitions) == 1 {
@@ -385,7 +376,6 @@
 	} else {
 		idle = false
 	}
->>>>>>> bb9927c8
 	if !ok {
 		panic("Type assertion that instance is a Configuration failed")
 	}
