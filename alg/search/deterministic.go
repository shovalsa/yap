package search

import (
	"chukuparser/alg/featurevector"
	"chukuparser/alg/perceptron"
	"chukuparser/alg/transition"
	TransitionModel "chukuparser/alg/transition/model"
	"chukuparser/nlp/parser/dependency"
	nlp "chukuparser/nlp/types"
	"chukuparser/util"
	"fmt"
	"log"
	"sort"
)

type Deterministic struct {
	Model              TransitionModel.Interface
	TransFunc          transition.TransitionSystem
	FeatExtractor      perceptron.FeatureExtractor
	ReturnModelValue   bool
	ReturnSequence     bool
	ShowConsiderations bool
	Base               transition.Configuration
	NoRecover          bool
	TransEnum          *util.EnumSet
}

var _ perceptron.InstanceDecoder = &Deterministic{}

// Parser functions
func (d *Deterministic) Parse(problem Problem) (transition.Configuration, interface{}) {
	if d.TransFunc == nil {
		panic("Can't parse without a transition system")
	}
	transitionClassifier := &TransitionClassifier{Model: d.Model, TransFunc: d.TransFunc, FeatExtractor: d.FeatExtractor}
	transitionClassifier.Init()
	transitionClassifier.ShowConsiderations = d.ShowConsiderations

	c := d.Base.Copy()
	c.Clear()
	c.Init(problem)
	var prevConf transition.Configuration
	// deterministic parsing algorithm
	for !c.Terminal() {
		prevConf = c
		c, _ = transitionClassifier.TransitionWithConf(c)
		if c == nil {
			// log.Println("Got nil configuration!")
			c = prevConf
			break
		}
	}

	// build result parameters
	var resultParams *ParseResultParameters
	if d.ReturnModelValue || d.ReturnSequence {
		resultParams = new(ParseResultParameters)
		if d.ReturnModelValue {
			resultParams.ModelValue = transitionClassifier.FeaturesList
		}
		if d.ReturnSequence {
			resultParams.Sequence = c.GetSequence()
		}
	}

	return c, resultParams
}

func (d *Deterministic) ParseOracle(gold perceptron.DecodedInstance) (configuration transition.Configuration, result interface{}) {
	if !d.NoRecover {
		defer func() {
			if r := recover(); r != nil {
				configuration = nil
				result = nil
				log.Println("Recovering parse error: ", r)
			}
		}()
	}
	if d.TransFunc == nil {
		panic("Can't parse without a transition system")
	}
	c := d.Base.Copy()
	c.Clear()
	c.Init(gold.Instance())

	oracle := d.TransFunc.Oracle()
	oracle.SetGold(gold.Decoded())
	transitionNum := 0
	for !c.Terminal() {
		transition := oracle.Transition(c)
		c = d.TransFunc.Transition(c, transition)
		// log.Println(c.String())
		transitionNum++
	}

	// build result parameters
	var resultParams *ParseResultParameters
	if d.ReturnModelValue || d.ReturnSequence {
		resultParams = new(ParseResultParameters)
		if d.ReturnModelValue {
			// resultParams.ModelValue = classifier.FeaturesList
		}
		if d.ReturnSequence {
			resultParams.Sequence = c.GetSequence()
		}
	}
	configuration = c
	result = resultParams
	return
}

func (d *Deterministic) ParseOracleEarlyUpdate(sent nlp.Sentence, gold transition.ConfigurationSequence, constraints interface{}, model dependency.ParameterModel) (transition.Configuration, transition.Configuration, interface{}, interface{}, int) {
	if constraints != nil {
		panic("Got non-nil constraints; deterministic dependency parsing does not consider constraints")
	}
	if d.TransFunc == nil {
		panic("Can't parse without a transition system")
	}

	// Initializations
	c := d.Base.Copy()
	c.Clear()
	c.Init(sent)

	classifier := TransitionClassifier{Model: model.(dependency.TransitionParameterModel), FeatExtractor: d.FeatExtractor, TransFunc: d.TransFunc}
	classifier.ShowConsiderations = d.ShowConsiderations

	classifier.Init()

	var (
		predTrans                          transition.Transition
		prevConf, goldConf                 transition.Configuration
		predFeatures                       []featurevector.Feature
		goldFeaturesList, predFeaturesList *transition.FeaturesList
		i                                  int = 1
	)
	prefix := log.Prefix()
	for !c.Terminal() {
		log.SetPrefix(fmt.Sprintf("%s %d ", prefix, i))
		goldConf = gold[i] // Oracle's gold sequence
		// log.Printf("Gold Transition: %s\n", goldConf)
		prevConf = c
		c, predTrans = classifier.TransitionWithConf(c)
		// log.Printf("Pred Transition: %s\n", c)

		// verify the right transition was chosen
		if c == nil || predTrans != goldConf.GetLastTransition() {
			c = prevConf
			// d.FeatExtractor.(*GenericExtractor).Log = true
			predFeatures = d.FeatExtractor.Features(c, false, nil)
			goldFeatures := d.FeatExtractor.Features(gold[i-1], false, nil)
			// d.FeatExtractor.(*GenericExtractor).Log = false
			goldFeaturesList = &transition.FeaturesList{goldFeatures, goldConf.GetLastTransition(),
				&transition.FeaturesList{goldFeatures, 0, nil}}
			predFeaturesList = &transition.FeaturesList{predFeatures, predTrans,
				&transition.FeaturesList{predFeatures, 0, nil}}
			break
		}
		i++
	}

	return c, goldConf, predFeaturesList, goldFeaturesList, i
}

// Perceptron functions
func (d *Deterministic) Decode(instance perceptron.Instance, m perceptron.Model) (perceptron.DecodedInstance, interface{}) {
	d.ReturnModelValue = true
	d.Model = m.(TransitionModel.Interface)
	graph, parseParamsInterface := d.Parse(instance)
	parseParams := parseParamsInterface.(*ParseResultParameters)
	return &perceptron.Decoded{instance, graph}, parseParams.ModelValue
}

func (d *Deterministic) DecodeGold(goldInstance perceptron.DecodedInstance, m perceptron.Model) (perceptron.DecodedInstance, interface{}) {
	d.ReturnModelValue = true
	_, goldParams := d.ParseOracle(goldInstance)
	// if !graph.Equal(parsedGraph) {
	// if !parsedGraph.Equal(graph) {
	// 	log.Println("Oracle failed for", graph)
	// 	log.Println("Got graph", parsedGraph)
	// 	panic("Oracle parse result does not equal gold")
	// }
	// 	_, goldParams := deterministic.ParseOracle(graph, nil, tempModel)
	if goldParams != nil {
		seq := goldParams.(*ParseResultParameters).Sequence

		goldSequence := make(ScoredConfigurations, len(seq))
		var (
			lastFeatures *transition.FeaturesList
			curFeats     []featurevector.Feature
		)
		for i := len(seq) - 1; i >= 0; i-- {
			val := seq[i]
			// log.Println("Gold seq val", i, val)
<<<<<<< HEAD
			nextTransition := make([]int, 0, 1)
			if i > 0 {
				nextTransition = append(nextTransition, int(seq[i-1].GetLastTransition()))
=======
			// log.Println("Pre extract")
			nextTransition := make([]int, 0, 1)
			if i < len(seq)-1 {
				nextTransition = append(nextTransition, int(seq[i+1].GetLastTransition()))
>>>>>>> bb9927c8
			}
			curFeats = d.FeatExtractor.Features(val, false, nextTransition)
			// log.Println("Features")
			// log.Println(curFeats)
<<<<<<< HEAD
=======
			// log.Println("Post extract")
>>>>>>> bb9927c8
			lastFeatures = &transition.FeaturesList{curFeats, val.GetLastTransition(), lastFeatures}
			goldSequence[len(seq)-i-1] = &ScoredConfiguration{val, val.GetLastTransition(), NewScoreState(), lastFeatures, 0, 0, true, false}
		}

		// log.Println("Gold seq:\n", seq)
		decoded := &perceptron.Decoded{goldInstance.Instance(), goldSequence}
		return decoded, nil
	} else {
		return nil, nil
	}
}

func (d *Deterministic) DecodeEarlyUpdate(goldInstance perceptron.DecodedInstance, m perceptron.Model) (perceptron.DecodedInstance, interface{}, interface{}, int, int, int64) {
	sent := goldInstance.Instance().(nlp.Sentence)

	// abstract casting >:-[
	rawGoldSequence := goldInstance.Decoded().(ScoredConfigurations)
	goldSequence := make(transition.ConfigurationSequence, len(rawGoldSequence))
	for i, val := range rawGoldSequence {
		goldSequence[i] = val.C
	}

	transitionModel := m.(TransitionModel.Interface)
	model := transitionModel
	d.ReturnModelValue = true
	parsedConf, _, parsedWeights, goldWeights, earlyUpdatedAt := d.ParseOracleEarlyUpdate(sent, goldSequence, nil, model)
	// log.Println("Parsed Features:")
	// log.Println(parsedWeights)
	// log.Println("Gold Features:")
	// log.Println(goldWeights)
	return &perceptron.Decoded{goldInstance.Instance(), parsedConf}, parsedWeights, goldWeights, earlyUpdatedAt, len(rawGoldSequence), 0
}

type TransitionClassifier struct {
	Model              dependency.TransitionParameterModel
	TransFunc          transition.TransitionSystem
	FeatExtractor      perceptron.FeatureExtractor
	Score              int64
	FeaturesList       *transition.FeaturesList
	ShowConsiderations bool
}

func (tc *TransitionClassifier) Init() {
	tc.Score = 0.0
}

func (tc *TransitionClassifier) Increment(c transition.Configuration) *TransitionClassifier {
	features := tc.FeatExtractor.Features(perceptron.Instance(c), false, nil)
	tc.FeaturesList = &transition.FeaturesList{features, c.GetLastTransition(), tc.FeaturesList}
	tc.Score += tc.Model.TransitionScore(c.GetLastTransition(), features)
	return tc
}

func (tc *TransitionClassifier) ScoreWithConf(c transition.Configuration) int64 {
	features := tc.FeatExtractor.Features(perceptron.Instance(c), false, nil)
	return tc.Score + tc.Model.TransitionScore(c.GetLastTransition(), features)
}

func (tc *TransitionClassifier) Transition(c transition.Configuration) transition.Transition {
	_, transition := tc.TransitionWithConf(c)
	return transition
}

func (tc *TransitionClassifier) TransitionWithConf(c transition.Configuration) (transition.Configuration, transition.Transition) {
	var (
		bestScore, prevScore int64
		bestTransition       transition.Transition
		notFirst             bool
	)
	prevScore = -1
	feats := tc.FeatExtractor.Features(c, false, nil)
	if tc.ShowConsiderations {
		log.Println(" Showing Considerations For", c)
	}
	tChan := tc.TransFunc.YieldTransitions(c)
	for transition := range tChan {
		currentScore := tc.Model.TransitionScore(transition, feats)
		if tc.ShowConsiderations && currentScore != prevScore {
			log.Println(" Considering transition", transition, "  ", currentScore)
		}
		if !notFirst || currentScore > bestScore {
			bestScore, bestTransition = currentScore, transition
			notFirst = true
		}
		prevScore = currentScore
	}
	if tc.ShowConsiderations {
		if notFirst {
			log.Println("Chose transition", bestTransition)
		} else {
			log.Println("No transitions possible")
		}
	}
	tc.Score += bestScore
	return tc.TransFunc.Transition(c, bestTransition), bestTransition
}

type PerceptronModel struct {
	PerceptronModel TransitionModel.Interface
}

var _ dependency.ParameterModel = &PerceptronModel{}

func (p *PerceptronModel) TransitionModel() TransitionModel.Interface {
	return p.PerceptronModel
}

func (p *PerceptronModel) Model() interface{} {
	return p.PerceptronModel
}

type PerceptronModelValue struct {
	vector []featurevector.Feature
}

var _ dependency.ParameterModelValue = &PerceptronModelValue{}

func (pmv *PerceptronModelValue) Clear() {
	pmv.vector = nil
}

func ArrayDiff(left []featurevector.Feature, right []featurevector.Feature) ([]string, []string) {
	var (
		leftStr, rightStr   []string = make([]string, len(left)), make([]string, len(right))
		onlyLeft, onlyRight []string = make([]string, 0, len(left)), make([]string, 0, len(right))
	)
	for i, val := range left {
		leftStr[i] = val.(string)
	}
	for i, val := range right {
		rightStr[i] = val.(string)
	}
	sort.Strings(leftStr)
	sort.Strings(rightStr)
	i, j := 0, 0
	for i < len(leftStr) || j < len(rightStr) {
		switch {
		case i < len(leftStr) && j < len(rightStr):
			comp := util.Strcmp(leftStr[i], rightStr[j])
			switch {
			case comp == 0:
				i++
				j++
			case comp < 0:
				onlyLeft = append(onlyLeft, leftStr[i])
				i++
			case comp > 0:
				onlyRight = append(onlyRight, rightStr[j])
				j++
			}
		case i < len(leftStr):
			onlyLeft = append(onlyLeft, leftStr[i])
			i++
		case j < len(rightStr):
			onlyRight = append(onlyRight, rightStr[j])
			j++
		}
	}
	return onlyLeft, onlyRight
}<|MERGE_RESOLUTION|>--- conflicted
+++ resolved
@@ -192,24 +192,15 @@
 		for i := len(seq) - 1; i >= 0; i-- {
 			val := seq[i]
 			// log.Println("Gold seq val", i, val)
-<<<<<<< HEAD
-			nextTransition := make([]int, 0, 1)
-			if i > 0 {
-				nextTransition = append(nextTransition, int(seq[i-1].GetLastTransition()))
-=======
 			// log.Println("Pre extract")
 			nextTransition := make([]int, 0, 1)
 			if i < len(seq)-1 {
 				nextTransition = append(nextTransition, int(seq[i+1].GetLastTransition()))
->>>>>>> bb9927c8
 			}
 			curFeats = d.FeatExtractor.Features(val, false, nextTransition)
 			// log.Println("Features")
 			// log.Println(curFeats)
-<<<<<<< HEAD
-=======
 			// log.Println("Post extract")
->>>>>>> bb9927c8
 			lastFeatures = &transition.FeaturesList{curFeats, val.GetLastTransition(), lastFeatures}
 			goldSequence[len(seq)-i-1] = &ScoredConfiguration{val, val.GetLastTransition(), NewScoreState(), lastFeatures, 0, 0, true, false}
 		}
