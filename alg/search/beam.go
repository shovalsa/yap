--- conflicted
+++ resolved
@@ -212,15 +212,10 @@
 		}
 
 		feats := b.FeatExtractor.Features(conf, false, transitions)
-<<<<<<< HEAD
-		// log.Println("Features")
-		// log.Println(feats)
-=======
 		if ShowFeats {
 			log.Println("Features")
 			log.Println(feats)
 		}
->>>>>>> bb9927c8
 		featuring += time.Since(lastMem)
 
 		var newFeatList *transition.FeaturesList
