--- conflicted
+++ resolved
@@ -62,17 +62,10 @@
 					// score := m.Model.Score(decodedFeatures)
 					lenGoldSequence := len(goldInstance.Decoded().(Transition.Configuration).GetSequence()) - 1
 					if earlyUpdatedAt >= 0 {
-<<<<<<< HEAD
-						// log.Printf("Error at %d of %d ; score %v\n", earlyUpdatedAt-1, lenGoldSequence, score)
-						log.Println("At instance", j, "failed", earlyUpdatedAt, "of", lenGoldSequence)
-					} else {
-						// log.Printf("Error at %d of %d ; socre %v\n", lenGoldSequence-1, lenGoldSequence, score)
-=======
 						// log.Printf("Error at %d of %d ; score %v\n", earlyUpdatedAt, lenGoldSequence, score)
 						log.Println("At instance", j, "failed", earlyUpdatedAt, "of", lenGoldSequence)
 					} else {
 						// log.Printf("Error at %d of %d ; socre %v\n", lenGoldSequence, lenGoldSequence, score)
->>>>>>> 64894553
 						log.Println("At instance", j, "failed", lenGoldSequence, "of", lenGoldSequence)
 					}
 					// log.Println("Decoded did not equal gold, updating")
