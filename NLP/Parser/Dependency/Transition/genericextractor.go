package Transition

import (
	"bufio"
	. "chukuparser/Algorithm/FeatureVector"
	. "chukuparser/Algorithm/Perceptron"
	"chukuparser/Util"
	"errors"
	"fmt"
	"io"
	"log"
	"strconv"
	"strings"
	// "sync"
)

const (
	FEATURE_SEPARATOR   = "+"
	ATTRIBUTE_SEPARATOR = "|"
	TEMPLATE_PREFIX     = ":"
	GENERIC_SEPARATOR   = "|"
	APPROX_ELEMENTS     = 20
)

type FeatureTemplateElement struct {
	Address    []byte
	Offset     int
	Attributes [][]byte

	ConfStr string
}

type FeatureTemplate struct {
	Elements         []FeatureTemplateElement
	ID               int
	CachedElementIDs []int // where to find the feature elements of the template in the cache
	Requirement      int   // address required to exist for element
}

func (f FeatureTemplate) String() string {
	strs := make([]string, len(f.Elements))
	for i, featureElement := range f.Elements {
		strs[i] = featureElement.ConfStr
	}
	return strings.Join(strs, FEATURE_SEPARATOR)
}

type GenericExtractor struct {
	FeatureTemplates []FeatureTemplate
	EFeatures        *Util.EnumSet

	ElementEnum *Util.EnumSet
	AddressEnum *Util.EnumSet
	Elements    []FeatureTemplateElement

	Concurrent bool

	Log bool
}

// Verify GenericExtractor is a FeatureExtractor
var _ FeatureExtractor = &GenericExtractor{}

func (x *GenericExtractor) Init() {
	x.ElementEnum = Util.NewEnumSet(APPROX_ELEMENTS)
	x.Elements = make([]FeatureTemplateElement, 0, APPROX_ELEMENTS)
}

func (x *GenericExtractor) Features(instance Instance) []Feature {
	conf, ok := instance.(DependencyConfiguration)
	if !ok {
		panic("Type assertion that instance is a Configuration failed")
	}

<<<<<<< HEAD
	// Clear the feature element cache
	// the cache enables memoization of GetFeatureElement
	x.FeatureResultCache = make(map[string]string)

	features := make([]Feature, 0, x.EstimatedNumberOfFeatures())

	// featureChan := make(chan interface{})
	// wg := new(sync.WaitGroup)
	// for i, _ := range x.FeatureTemplates {
	// 	wg.Add(1)
	// 	go func(j int) {
	// 		defer wg.Done()
	// 		featTemplate := x.FeatureTemplates[j]
	// 		feature, exists := x.GetFeature(conf, featTemplate)
	// 		if exists {
	// 			featureChan <- feature
	// 		}
	// 	}(i)
	// }
	// go func() {
	// 	wg.Wait()
	// 	close(featureChan)
	// }()
	// for feature := range featureChan {
	// 	features = append(features, Feature(feature))
	// }
	for _, tmpl := range x.FeatureTemplates {
		feature, exists := x.GetFeature(conf, tmpl)
		if exists {
			features = append(features, Feature(feature))
		}
=======
	features := make([]Feature, len(x.FeatureTemplates))
	// if x.Concurrent {
	// 	featureChan := make(chan interface{})
	// 	wg := new(sync.WaitGroup)
	// 	for i, _ := range x.FeatureTemplates {
	// 		wg.Add(1)
	// 		go func(j int) {
	// 			defer wg.Done()
	// 			valuesArray := make([]interface{}, 0, 5)
	// 			attrArray := make([]interface{}, 0, 5)
	// 			featTemplate := x.FeatureTemplates[j]
	// 			feature, exists := x.GetFeature(conf, featTemplate, valuesArray, attrArray)
	// 			if exists {
	// 				featureChan <- feature
	// 			}
	// 		}(i)
	// 	}
	// 	go func() {
	// 		wg.Wait()
	// 		close(featureChan)
	// 	}()
	// 	for feature := range featureChan {
	// 		features = append(features, Feature(feature))
	// 	}
	// } else {
	if x.Log {
		log.Println("Generating elements:")
	}
	elementCache := make([]interface{}, len(x.Elements))
	attrArray := make([]interface{}, 0, 5)
	// build element cache
	for i, elementTemplate := range x.Elements {
		element, exists := x.GetFeatureElement(conf, &elementTemplate, attrArray[0:0])
		if exists {
			if x.Log {
				log.Printf("%d %s: %v\n", i, elementTemplate.ConfStr, element)
			}
			elementCache[i] = element
		} else {
			if x.Log {
				log.Printf("%d %s: nil\n", i, elementTemplate.ConfStr)
			}
			elementCache[i] = nil
		}
	}
	if x.Log {
		log.Println("Generating features:")
	}
	// generate features
	valuesArray := make([]interface{}, 0, 5)
	var valuesSlice []interface{}
	for i, template := range x.FeatureTemplates {
		valuesSlice = valuesArray[0:0]
		if x.Log {
			log.Printf("Template %s\n", template)
		}
		for _, offset := range template.CachedElementIDs {
			if x.Log {
				log.Printf("\t(%d,%s): %v", offset, x.Elements[offset].ConfStr, elementCache[offset])
			}
			valuesSlice = append(valuesSlice, elementCache[offset])
		}
		val := GetArray(valuesSlice)
		features[i] = val
>>>>>>> fc9cab27
	}
	// valuesArray := make([]interface{}, 0, 5)
	// attrArray := make([]interface{}, 0, 5)
	// for _, tmpl := range x.FeatureTemplates {
	// 	feature, exists := x.GetFeature(conf, tmpl, valuesArray[0:0], attrArray[0:0])
	// 	if exists {
	// 		features = append(features, feature)
	// 	}
	// }
	// }
	return features
}

func (x *GenericExtractor) EstimatedNumberOfFeatures() int {
	return len(x.FeatureTemplates)
}

func (x *GenericExtractor) GetFeature(conf DependencyConfiguration, template FeatureTemplate, featureValues, attrValues []interface{}) (interface{}, bool) {
	// featureValues := make([]interface{}, 0, len(template.Elements))
	for i, templateElement := range template.Elements {
		featureValues = append(featureValues, nil)
		// check if feature element was already computed
		// cachedValue, cacheExists := x.FeatureResultCache[templateElement.ConfStr]
		cacheExists := false
		if cacheExists {
			// featureValues = append(featureValues, cachedValue)
		} else {
			attrValues = attrValues[0:0]
			elementValue, exists := x.GetFeatureElement(conf, &templateElement, attrValues[0:0])
			if !exists {
				return nil, false
			}
			// x.FeatureResultCache[templateElement.ConfStr] = elementValue
			featureValues[i] = elementValue
		}
	}
	if !x.Concurrent {
		return [3]interface{}{conf.Conf().GetLastTransition(), template.ID, GetArray(featureValues)}, true
	} else {
		return GetArray(featureValues), true
	}
}

func (x *GenericExtractor) GetFeatureElement(conf DependencyConfiguration, templateElement *FeatureTemplateElement, attrValues []interface{}) (interface{}, bool) {
	address, exists := conf.Address([]byte(templateElement.Address), templateElement.Offset)
	if !exists {
		return nil, false
	}
	// attrValues := make([]interface{}, len(templateElement.Attributes))
	for i, attribute := range templateElement.Attributes {
		attrValues = append(attrValues, nil)
		attrValue, exists := conf.Attribute(byte(templateElement.Address[0]), address, []byte(attribute))
		if !exists {
			return nil, false
		}
		attrValues[i] = attrValue
	}
	return GetArray(attrValues), true
}

func (x *GenericExtractor) ParseFeatureElement(featElementStr string) (*FeatureTemplateElement, error) {
	featElementStrPatchedWP := strings.Replace(featElementStr, "w|p", "wp", -1)
	elementParts := strings.Split(featElementStrPatchedWP, ATTRIBUTE_SEPARATOR)

	if len(elementParts) < 2 {
		return nil, errors.New("Not enough parts for element " + featElementStr)
	}

	// TODO: add validation to element parts
	element := new(FeatureTemplateElement)

	element.ConfStr = featElementStrPatchedWP
	element.Address = []byte(elementParts[0])
	// TODO fix to get more than one digit of offset
	parsedOffset, err := strconv.ParseInt(string(element.Address[1]), 10, 0)
	element.Offset = int(parsedOffset)
	if err != nil {
		panic("Error parsing feature element " + featElementStr + " " + err.Error())
	}
	element.Attributes = make([][]byte, len(elementParts)-1)

	for i, elementStr := range elementParts[1:] {
		element.Attributes[i] = []byte(elementStr)
	}
	return element, nil
}

func (x *GenericExtractor) ParseFeatureTemplate(featTemplateStr string) (*FeatureTemplate, error) {
	// remove any spaces
	featTemplateStr = strings.Replace(featTemplateStr, " ", "", -1)
	features := strings.Split(featTemplateStr, FEATURE_SEPARATOR)
	featureTemplate := make([]FeatureTemplateElement, len(features))

	for i, featElementStr := range features {
		parsedElement, err := x.ParseFeatureElement(featElementStr)
		if err != nil {
			return nil, err
		}
		featureTemplate[i] = *parsedElement
	}
	return &FeatureTemplate{Elements: featureTemplate}, nil
}

func (x *GenericExtractor) UpdateFeatureElementCache(feat *FeatureTemplate) {
	// log.Println("Update cache for", feat)
	feat.CachedElementIDs = make([]int, 0, len(feat.Elements))
	var (
		elementId int
		isNew     bool
	)
	for _, element := range feat.Elements {
		// log.Println("\tElement", element.ConfStr)
		for _, attr := range element.Attributes {
			fullConfStr := new(string)
			*fullConfStr = string(element.Address) + string(attr)
			// log.Println("\t\tAttribute", *fullConfStr)
			elementId, isNew = x.ElementEnum.Add(*fullConfStr)
			if isNew {
				fullElement := new(FeatureTemplateElement)
				fullElement.Address = element.Address
				fullElement.Offset = element.Offset
				fullElement.Attributes = make([][]byte, 1)
				fullElement.Attributes[0] = attr
				fullElement.ConfStr = *fullConfStr
				x.Elements = append(x.Elements, *fullElement)
				// log.Println("\t\tGenerated", fullElement.ConfStr)
			}
			// log.Println("\t\tID:", elementId)
			feat.CachedElementIDs = append(feat.CachedElementIDs, elementId)
		}
	}
}

func (x *GenericExtractor) LoadFeature(featTemplateStr string) error {
	template, err := x.ParseFeatureTemplate(featTemplateStr)
	if err != nil {
		return err
	}
	x.UpdateFeatureElementCache(template)
	template.ID, _ = x.EFeatures.Add(featTemplateStr)
	x.FeatureTemplates = append(x.FeatureTemplates, *template)
	return nil
}

func (x *GenericExtractor) LoadFeatures(reader io.Reader) error {
	scanner := bufio.NewScanner(reader)
	// scan lines, lines beginning with # are ommitted
	for scanner.Scan() {
		line := scanner.Text()
		// skip blank and comment lines
		if len(line) == 0 || line[0] == '#' {
			continue
		}
		// parse feature
		if err := x.LoadFeature(line); err != nil {
			return err
		}
	}
	return scanner.Err()
}

func GetArray(input []interface{}) interface{} {
	switch len(input) {
	case 0:
		return nil
	case 1:
		return input[0]
	case 2:
		return [2]interface{}{input[0], input[1]}
	case 3:
		return [3]interface{}{input[0], input[1], input[2]}
	case 4:
		return [4]interface{}{input[0], input[1], input[2], input[3]}
	case 5:
		return [5]interface{}{input[0], input[1], input[2], input[3], input[4]}
	case 6:
		return [6]interface{}{input[0], input[1], input[2], input[3], input[4], input[5]}
	default:
		result := make([]string, len(input))
		for i, val := range input {
			result[i] = fmt.Sprintf("%v", val)
		}
		return strings.Join(result, GENERIC_SEPARATOR)
	}
}

func GetArrayInt(input []int) interface{} {
	switch len(input) {
	case 0:
		return nil
	case 1:
		return input[0]
	case 2:
		return [2]int{input[0], input[1]}
	case 3:
		return [3]int{input[0], input[1], input[2]}
	case 4:
		return [4]int{input[0], input[1], input[2], input[3]}
	case 5:
		return [5]int{input[0], input[1], input[2], input[3], input[4]}
	case 6:
		return [6]int{input[0], input[1], input[2], input[3], input[4], input[5]}
	default:
		result := make([]string, len(input))
		for i, val := range input {
			result[i] = fmt.Sprintf("%v", val)
		}
		return strings.Join(result, GENERIC_SEPARATOR)
	}
}<|MERGE_RESOLUTION|>--- conflicted
+++ resolved
@@ -72,39 +72,6 @@
 		panic("Type assertion that instance is a Configuration failed")
 	}
 
-<<<<<<< HEAD
-	// Clear the feature element cache
-	// the cache enables memoization of GetFeatureElement
-	x.FeatureResultCache = make(map[string]string)
-
-	features := make([]Feature, 0, x.EstimatedNumberOfFeatures())
-
-	// featureChan := make(chan interface{})
-	// wg := new(sync.WaitGroup)
-	// for i, _ := range x.FeatureTemplates {
-	// 	wg.Add(1)
-	// 	go func(j int) {
-	// 		defer wg.Done()
-	// 		featTemplate := x.FeatureTemplates[j]
-	// 		feature, exists := x.GetFeature(conf, featTemplate)
-	// 		if exists {
-	// 			featureChan <- feature
-	// 		}
-	// 	}(i)
-	// }
-	// go func() {
-	// 	wg.Wait()
-	// 	close(featureChan)
-	// }()
-	// for feature := range featureChan {
-	// 	features = append(features, Feature(feature))
-	// }
-	for _, tmpl := range x.FeatureTemplates {
-		feature, exists := x.GetFeature(conf, tmpl)
-		if exists {
-			features = append(features, Feature(feature))
-		}
-=======
 	features := make([]Feature, len(x.FeatureTemplates))
 	// if x.Concurrent {
 	// 	featureChan := make(chan interface{})
@@ -169,7 +136,6 @@
 		}
 		val := GetArray(valuesSlice)
 		features[i] = val
->>>>>>> fc9cab27
 	}
 	// valuesArray := make([]interface{}, 0, 5)
 	// attrArray := make([]interface{}, 0, 5)
