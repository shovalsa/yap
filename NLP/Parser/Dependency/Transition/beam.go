--- conflicted
+++ resolved
@@ -202,21 +202,15 @@
 	scorer := b.Model.TransitionModel().(*TransitionModel.AvgMatrixSparse)
 	scorer.SetTransitionScores(feats, &scores)
 	go func(currentConf DependencyConfiguration, candidateChan chan BeamSearch.Candidate) {
-<<<<<<< HEAD
 		var (
 			transNum int
 			score    float64
 			// score1 float64
 		)
-		// log.Println("\tExpanding candidate", candidateNum+1, "last transition", currentConf.GetLastTransition())
-		// log.Println("\tCandidate:", candidate.C)
-=======
-		var transNum int
 		// if allOut {
 		// 	log.Println("\tExpanding candidate", candidateNum+1, "last transition", currentConf.GetLastTransition(), "score", candidate.score)
 		// 	log.Println("\tCandidate:", candidate.C)
 		// }
->>>>>>> 128dc55e
 		for transition := range b.TransFunc.YieldTransitions(currentConf.Conf()) {
 			if int(transition) < len(scores) {
 				score = scores[int(transition)]
